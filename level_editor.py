--- conflicted
+++ resolved
@@ -970,20 +970,12 @@
         for arrow in self.arrow_parent.children:
             arrow.highlight_color = color.white
             arrow.original_scale = arrow.scale
-<<<<<<< HEAD
 
             self.subgizmos['xz'].original_scale = self.subgizmos['xz'].scale
             self.subgizmos['x'].original_scale = self.subgizmos['x'].scale
             self.subgizmos['y'].original_scale = self.subgizmos['y'].scale
             self.subgizmos['z'].original_scale = self.subgizmos['z'].scale
 
-=======
-        self.subgizmos['xz'].original_scale = self.subgizmos['xz'].scale
-        self.subgizmos['x'].original_scale = self.subgizmos['x'].scale
-        self.subgizmos['y'].original_scale = self.subgizmos['y'].scale
-        self.subgizmos['z'].original_scale = self.subgizmos['z'].scale
-        
->>>>>>> 26695265
         # Fake gizmo: used for local transform locking without visual clutter
         self.fake_gizmo = Entity(parent=LEVEL_EDITOR, enabled=False)  # type: ignore
         self.fake_gizmo.subgizmos = {}
